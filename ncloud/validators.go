package ncloud

import (
	"fmt"
	"regexp"
	"strings"

	"github.com/hashicorp/terraform/helper/schema"
)

var boolValueStrings = []string{"true", "false"}

func validateBoolValue(v interface{}, k string) (ws []string, errors []error) {
	value := v.(string)
	for _, included := range boolValueStrings {
		if value == included {
			return
		}
	}
	errors = append(errors, fmt.Errorf("%s should be %s", k, strings.Join(boolValueStrings, " or ")))
	return
}

func validateInternetLineTypeCode(v interface{}, k string) (ws []string, errors []error) {
	value := v.(string)
	if value != "PUBLC" && value != "GLBL" {
		errors = append(errors, fmt.Errorf("%s must be one of %s %s", k, "PUBLC", "GLBL"))
	}
	return
}

var serverNamePattern = regexp.MustCompile(`[(A-Z|a-z|0-9|\\-|\\*)]+`)

func validateServerName(v interface{}, k string) (ws []string, errors []error) {
	value := v.(string)
	validateStringLengthInRange(3, 30)
	if len(value) < 3 || len(value) > 30 {
		errors = append(errors, fmt.Errorf("must be a valid %q characters between 1 and 30", k))
	}

	// 알파벳, 숫자, 하이픈(-) 으로만 구성 가능하며, 마지막 문자는 하이픈(-)이 올 수 없다.
	if !serverNamePattern.MatchString(value) || strings.LastIndex(value, "-") == (len(value)-1) {
		errors = append(errors, fmt.Errorf("server name is composed of alphabets, numbers, hyphen (-) and wild card (*).<br> Hyphen (-) cannot be used for the last character and if wild card (*) is used, other characters cannot be input.<br> Maximum length is 63Bytes, and the minimum is 1Byte"))
	}
	return
}

func validateStringLengthInRange(min, max int) schema.SchemaValidateFunc {
	return func(v interface{}, k string) (ws []string, errors []error) {
		value := v.(string)
		if len(value) < min || len(value) > max {
			errors = append(errors, fmt.Errorf("must be a valid %q characters between %d and %d", k, min, max))
		}
		return
	}
}

func validateIntegerInRange(min, max int) schema.SchemaValidateFunc {
	return func(v interface{}, k string) (ws []string, errors []error) {

		value, err := Int(v)
		if err != nil {
			errors = append(errors, err)
			return
		}

		if value < min {
			errors = append(errors, fmt.Errorf(
				"%q cannot be lower than %d: %d", k, min, value))
		}
		if value > max {
			errors = append(errors, fmt.Errorf(
				"%q cannot be higher than %d: %d", k, max, value))
		}
		return
	}
}

func validateRegexp(v interface{}, k string) (ws []string, errors []error) {
	if _, err := regexp.Compile(v.(string)); err != nil {
		errors = append(errors, fmt.Errorf("%q: %s", k, err))
	}
	return
}

func validateIncludeValues(includeValues []string) schema.SchemaValidateFunc {
	return func(v interface{}, k string) (ws []string, errors []error) {
		value := v.(string)
<<<<<<< HEAD
		for _, included := range includeValues {
			if value == included {
				return
=======

		for _, included := range includeValues {
			if value == included {
				return nil, nil
>>>>>>> ab65775b
			}
		}
		errors = append(errors, fmt.Errorf("%s should be %s", k, strings.Join(includeValues, " or ")))
		return
	}
<<<<<<< HEAD

=======
>>>>>>> ab65775b
}<|MERGE_RESOLUTION|>--- conflicted
+++ resolved
@@ -57,13 +57,7 @@
 
 func validateIntegerInRange(min, max int) schema.SchemaValidateFunc {
 	return func(v interface{}, k string) (ws []string, errors []error) {
-
-		value, err := Int(v)
-		if err != nil {
-			errors = append(errors, err)
-			return
-		}
-
+		value := v.(int)
 		if value < min {
 			errors = append(errors, fmt.Errorf(
 				"%q cannot be lower than %d: %d", k, min, value))
@@ -86,23 +80,13 @@
 func validateIncludeValues(includeValues []string) schema.SchemaValidateFunc {
 	return func(v interface{}, k string) (ws []string, errors []error) {
 		value := v.(string)
-<<<<<<< HEAD
-		for _, included := range includeValues {
-			if value == included {
-				return
-=======
 
 		for _, included := range includeValues {
 			if value == included {
 				return nil, nil
->>>>>>> ab65775b
 			}
 		}
 		errors = append(errors, fmt.Errorf("%s should be %s", k, strings.Join(includeValues, " or ")))
 		return
 	}
-<<<<<<< HEAD
-
-=======
->>>>>>> ab65775b
 }