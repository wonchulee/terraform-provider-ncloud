--- conflicted
+++ resolved
@@ -2,9 +2,10 @@
 
 import (
 	"fmt"
-	"github.com/hashicorp/terraform/helper/schema"
 	"regexp"
 	"strings"
+
+	"github.com/hashicorp/terraform/helper/schema"
 )
 
 func validateInternetLineTypeCode(v interface{}, k string) (ws []string, errors []error) {
@@ -31,20 +32,11 @@
 	return
 }
 
-<<<<<<< HEAD
-func validatePublicIPDescription(v interface{}, k string) (ws []string, errors []error) {
-	value := v.(string)
-	if len(value) < 1 || len(value) > 1000 {
-		errors = append(errors, fmt.Errorf("must be a valid %q characters between 1 and 10000", k))
-	}
-
-	return
-=======
 func validateStringLengthInRange(min, max int) schema.SchemaValidateFunc {
 	return func(v interface{}, k string) (ws []string, errors []error) {
 		value := v.(string)
 		if len(value) < min || len(value) > max {
-			errors = append(errors, fmt.Errorf("must be a valid %q characters between 1 and 30", k))
+			errors = append(errors, fmt.Errorf("must be a valid %q characters between %d and %d", k, min, max))
 		}
 		return
 	}
@@ -63,5 +55,4 @@
 		}
 		return
 	}
->>>>>>> 14234b6d
 }