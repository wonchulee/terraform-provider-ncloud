--- conflicted
+++ resolved
@@ -18,221 +18,127 @@
 				Optional: true,
 				// ForceNew:     true,
 				ValidateFunc: validateRegexp,
-<<<<<<< HEAD
 				Description:  "A regex string to apply to the member server image list returned by ncloud",
-=======
-				Description:  "A regex string to apply to the server image list returned by ncloud",
->>>>>>> 1397b049
 			},
 			"member_server_image_no_list": {
 				Type:        schema.TypeList,
 				Optional:    true,
 				Elem:        &schema.Schema{Type: schema.TypeString},
-<<<<<<< HEAD
 				Description: "List of member server images to view",
-=======
-				Description: "",
->>>>>>> 1397b049
 			},
 			"platform_type_code_list": {
 				Type:        schema.TypeList,
 				Optional:    true,
 				Elem:        &schema.Schema{Type: schema.TypeString},
-<<<<<<< HEAD
 				Description: "List of platform codes of server images to view",
-=======
-				Description: "",
->>>>>>> 1397b049
 			},
 			"region_no": {
 				Type:        schema.TypeString,
 				Optional:    true,
-<<<<<<< HEAD
 				Description: "Region number.",
-=======
-				Description: "",
->>>>>>> 1397b049
 			},
 			"most_recent": {
 				Type:        schema.TypeBool,
 				Optional:    true,
-<<<<<<< HEAD
-				Default:     false,
+				Default:     true,
 				ForceNew:    true,
 				Description: "If more than one result is returned, get the most recent created member server image.",
-=======
-				Default:     true,
-				ForceNew:    true,
-				Description: "",
->>>>>>> 1397b049
 			},
 
 			"member_server_image_no": {
 				Type:        schema.TypeString,
 				Computed:    true,
-<<<<<<< HEAD
 				Description: "Member server image no",
-=======
-				Description: "",
->>>>>>> 1397b049
 			},
 			"member_server_image_name": {
 				Type:        schema.TypeString,
 				Computed:    true,
-<<<<<<< HEAD
 				Description: "Member server image name",
-=======
-				Description: "",
->>>>>>> 1397b049
 			},
 			"member_server_image_description": {
 				Type:        schema.TypeString,
 				Computed:    true,
-<<<<<<< HEAD
 				Description: "Member server image description",
-=======
-				Description: "",
->>>>>>> 1397b049
 			},
 			"original_server_instance_no": {
 				Type:        schema.TypeString,
 				Computed:    true,
-<<<<<<< HEAD
 				Description: "Original server instance no",
-=======
-				Description: "",
->>>>>>> 1397b049
 			},
 			"original_server_product_code": {
 				Type:        schema.TypeString,
 				Computed:    true,
-<<<<<<< HEAD
 				Description: "Original server product code",
-=======
-				Description: "",
->>>>>>> 1397b049
 			},
 			"original_server_name": {
 				Type:        schema.TypeString,
 				Computed:    true,
-<<<<<<< HEAD
 				Description: "Original server name",
-=======
-				Description: "",
->>>>>>> 1397b049
 			},
 			"original_base_block_storage_disk_type": {
 				Type:        schema.TypeMap,
 				Computed:    true,
 				Elem:        commonCodeSchemaResource,
-<<<<<<< HEAD
 				Description: "Original base block storage disk type",
-=======
-				Description: "",
->>>>>>> 1397b049
 			},
 			"original_server_image_product_code": {
 				Type:        schema.TypeString,
 				Computed:    true,
-<<<<<<< HEAD
 				Description: "Original server image product code",
-=======
-				Description: "",
->>>>>>> 1397b049
 			},
 			"original_os_information": {
 				Type:        schema.TypeString,
 				Computed:    true,
-<<<<<<< HEAD
 				Description: "Original os information",
-=======
-				Description: "",
->>>>>>> 1397b049
 			},
 			"original_server_image_name": {
 				Type:        schema.TypeString,
 				Computed:    true,
-<<<<<<< HEAD
 				Description: "Original server image name",
-=======
-				Description: "",
->>>>>>> 1397b049
 			},
 			"member_server_image_status_name": {
 				Type:        schema.TypeString,
 				Computed:    true,
-<<<<<<< HEAD
 				Description: "Member server image status name",
-=======
-				Description: "",
->>>>>>> 1397b049
 			},
 			"member_server_image_status": {
 				Type:        schema.TypeMap,
 				Computed:    true,
 				Elem:        commonCodeSchemaResource,
-<<<<<<< HEAD
 				Description: "Member server image status",
-=======
-				Description: "",
->>>>>>> 1397b049
 			},
 			"member_server_image_operation": {
 				Type:        schema.TypeMap,
 				Computed:    true,
 				Elem:        commonCodeSchemaResource,
-<<<<<<< HEAD
 				Description: "Member server image operation",
-=======
-				Description: "",
->>>>>>> 1397b049
 			},
 			"member_server_image_platform_type": {
 				Type:        schema.TypeMap,
 				Computed:    true,
 				Elem:        commonCodeSchemaResource,
-<<<<<<< HEAD
 				Description: "Member server image platform type",
-=======
-				Description: "",
->>>>>>> 1397b049
 			},
 			"create_date": {
 				Type:        schema.TypeString,
 				Computed:    true,
-<<<<<<< HEAD
 				Description: "Creation date of the member server image",
-=======
-				Description: "",
->>>>>>> 1397b049
 			},
 			"region": {
 				Type:        schema.TypeMap,
 				Computed:    true,
 				Elem:        regionSchemaResource,
-<<<<<<< HEAD
 				Description: "Region info",
-=======
-				Description: "",
->>>>>>> 1397b049
 			},
 			"member_server_image_block_storage_total_rows": {
 				Type:        schema.TypeInt,
 				Computed:    true,
-<<<<<<< HEAD
 				Description: "Member server image block storage total rows",
-=======
-				Description: "",
->>>>>>> 1397b049
 			},
 			"member_server_image_block_storage_total_size": {
 				Type:        schema.TypeInt,
 				Computed:    true,
-<<<<<<< HEAD
 				Description: "Member server image block storage total size",
-=======
-				Description: "",
->>>>>>> 1397b049
 			},
 		},
 	}
