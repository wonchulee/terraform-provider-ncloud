--- conflicted
+++ resolved
@@ -603,12 +603,9 @@
 	PrivateKey           string
 	PublicKeyCertificate string
 	CertificateChain     string
-<<<<<<< HEAD
-=======
 }
 
 type RequestChangeNasVolumeSize struct {
 	NasVolumeInstanceNo string
 	VolumeSize          int
->>>>>>> c3cdac7e
 }